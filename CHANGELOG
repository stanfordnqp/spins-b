# Changelog
We will try to document all notable changes in this file.

## 2019-07-25
### Added
- Power transmission objective (optplan.PowerTransmission) that calculates total power passing through a plane via Poynting vector [@ludi1001]
- DiffEpsilon accepts a GDS as a reference permittivity distribution [@vcruysse]
- Custom material can be added via a CSV file [@jskarda]
- Define simulation space using a list of 3D meshes (optplan.GdsMeshEps) [@ludi1001]
- Use a full direct selection matrix that allows all permittivity values to vary [@ludi1001]

### Changed
- Fix bug for draw_slab in spins.gridlock.Grid that causes incorrect slab when drawing in 2D [@ludi1001]
- Normalize plane wave source by simulation and set the Bloch vectory correctly [@ludi1001]

## 2019-09-02
### Changed
- Grating parametrization allows the grating specification to be inverted so that the first edge is a falling edge [@ludi1001]
- Grating parametrization constraints allows the constraint between the boundary of design area and first/last grating edge to be controlled [@ludi1001]

## 2019-10-16
### Changed
- Grating example has more features: GDS generation, foreground/background GDS generated programmatically, minimize backreflection objective [@ludi1001]

## 2020-03-06
### Added
- Allow using environment variable MAXWELL_SERVER to control Maxwell server location [@ludi1001]

### Changed
- Upgraded to gdspy 1.4+ [@ludi1001]
- Correctly include loss from custom material loading [@ludi1001]

## 2020-03-29
### Added
- Initial goos commits [@ludi1001]

### Changed
- Allow Gaussian beam source center to be defined outside of simulation region [@jskarda]
- Make grating coupler example broadband [@nvsapra]

## 2020-04-10
### Added
- (invdes) Discreteness penalty for direct parametrizations [@nvsapra]
- (goos) Array slicing function [@vcruysse]
- Dipole source [@vcruysse]

<<<<<<< HEAD
## 2020-04-20
### Added
- (invdes) Custom overlap function [@nvsapra]
=======
## 2020-04-23
### Added
- (goos) Add ability to resume plan [@ludi1001]
- (goos) Add autorun feature to optimization plan [@ludi1001]
- (invdes) CubicParam generates GDS [@ludi1001]

### Changed
- (goos) Nodes are added immediately to plan upon creation [@ludi1001]
>>>>>>> 4f39a0af
<|MERGE_RESOLUTION|>--- conflicted
+++ resolved
@@ -44,11 +44,10 @@
 - (goos) Array slicing function [@vcruysse]
 - Dipole source [@vcruysse]
 
-<<<<<<< HEAD
 ## 2020-04-20
 ### Added
 - (invdes) Custom overlap function [@nvsapra]
-=======
+
 ## 2020-04-23
 ### Added
 - (goos) Add ability to resume plan [@ludi1001]
@@ -56,5 +55,4 @@
 - (invdes) CubicParam generates GDS [@ludi1001]
 
 ### Changed
-- (goos) Nodes are added immediately to plan upon creation [@ludi1001]
->>>>>>> 4f39a0af
+- (goos) Nodes are added immediately to plan upon creation [@ludi1001]