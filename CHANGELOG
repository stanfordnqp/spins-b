# Changelog
We will try to document all notable changes in this file.

## 2019-07-25
### Added
- Power transmission objective (optplan.PowerTransmission) that calculates total power passing through a plane via Poynting vector [@ludi1001]
- DiffEpsilon accepts a GDS as a reference permittivity distribution [@vcruysse]
- Custom material can be added via a CSV file [@jskarda]
- Define simulation space using a list of 3D meshes (optplan.GdsMeshEps) [@ludi1001]
- Use a full direct selection matrix that allows all permittivity values to vary [@ludi1001]

### Changed
- Fix bug for draw_slab in spins.gridlock.Grid that causes incorrect slab when drawing in 2D [@ludi1001]
- Normalize plane wave source by simulation and set the Bloch vectory correctly [@ludi1001]

## 2019-09-02
### Changed
- Grating parametrization allows the grating specification to be inverted so that the first edge is a falling edge [@ludi1001]
- Grating parametrization constraints allows the constraint between the boundary of design area and first/last grating edge to be controlled [@ludi1001]

## 2019-10-16
### Changed
- Grating example has more features: GDS generation, foreground/background GDS generated programmatically, minimize backreflection objective [@ludi1001]

## 2020-03-06
### Added
- Allow using environment variable MAXWELL_SERVER to control Maxwell server location [@ludi1001]

### Changed
- Upgraded to gdspy 1.4+ [@ludi1001]
- Correctly include loss from custom material loading [@ludi1001]

## 2020-03-29
### Added
- Initial goos commits [@ludi1001]

### Changed
- Allow Gaussian beam source center to be defined outside of simulation region [@jskarda]
- Make grating coupler example broadband [@nvsapra]

## 2020-04-10
### Added
<<<<<<< HEAD
- (invdes) Discreteness penalty for direct parametrizations [@nvsapra]
- (goos) Array slicing function [@vcruysse]
=======
- Discreteness penalty for direct parametrizations [@nvsapra]
- Dipole source [@vcruysse]
>>>>>>> 93c0114c
<|MERGE_RESOLUTION|>--- conflicted
+++ resolved
@@ -40,10 +40,6 @@
 
 ## 2020-04-10
 ### Added
-<<<<<<< HEAD
 - (invdes) Discreteness penalty for direct parametrizations [@nvsapra]
 - (goos) Array slicing function [@vcruysse]
-=======
-- Discreteness penalty for direct parametrizations [@nvsapra]
-- Dipole source [@vcruysse]
->>>>>>> 93c0114c
+- Dipole source [@vcruysse]